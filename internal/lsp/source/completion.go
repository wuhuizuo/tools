--- conflicted
+++ resolved
@@ -324,9 +324,6 @@
 		return
 	}
 
-<<<<<<< HEAD
-	if c.matchingCandidate(&cand, nil) {
-=======
 	// If we know we want a type name, don't offer non-type name
 	// candidates. However, do offer package names since they can
 	// contain type names, and do offer any candidate without a type
@@ -337,7 +334,6 @@
 	}
 
 	if c.matchingCandidate(&cand) {
->>>>>>> 204d844a
 		cand.score *= highScore
 	} else if isTypeName(obj) {
 		// If obj is a *types.TypeName that didn't otherwise match, check
@@ -1781,12 +1777,6 @@
 	return types.NewVar(token.NoPos, c.pkg.GetTypes(), "", T)
 }
 
-<<<<<<< HEAD
-// matchingCandidate reports whether a candidate matches our type
-// inferences. seen is used to detect recursive types in certain cases
-// and should be set to nil when calling matchingCandidate.
-func (c *completer) matchingCandidate(cand *candidate, seen map[types.Type]struct{}) bool {
-=======
 // anyCandType reports whether f returns true for any candidate type
 // derivable from c. For example, from "foo" we might derive "&foo",
 // and "foo()".
@@ -1862,7 +1852,6 @@
 
 // matchingCandidate reports whether cand matches our type inferences.
 func (c *completer) matchingCandidate(cand *candidate) bool {
->>>>>>> 204d844a
 	if isTypeName(cand.obj) {
 		return c.matchingTypeName(cand)
 	} else if c.wantTypeName() {
@@ -1996,35 +1985,6 @@
 		return false
 	}
 
-<<<<<<< HEAD
-	// Check if dereferencing cand would match our type inference.
-	if ptr, ok := cand.obj.Type().Underlying().(*types.Pointer); ok {
-		// Notice if we have already encountered this pointer type before.
-		_, saw := seen[cand.obj.Type()]
-
-		if _, named := cand.obj.Type().(*types.Named); named {
-			// Lazily allocate "seen" since it isn't used normally.
-			if seen == nil {
-				seen = make(map[types.Type]struct{})
-			}
-
-			// Track named pointer types we have seen to detect cycles.
-			seen[cand.obj.Type()] = struct{}{}
-		}
-
-		if !saw && c.matchingCandidate(&candidate{obj: c.fakeObj(ptr.Elem())}, seen) {
-			// Mark the candidate so we know to prepend "*" when formatting.
-			cand.dereference = true
-			return true
-		}
-	}
-
-	// Check if cand is addressable and a pointer to cand matches our type inference.
-	if cand.addressable && c.matchingCandidate(&candidate{obj: c.fakeObj(types.NewPointer(candType))}, seen) {
-		// Mark the candidate so we know to prepend "&" when formatting.
-		cand.takeAddress = true
-		return true
-=======
 	// Uniresult functions are always usable and are handled by the
 	// normal, non-assignees type matching logic.
 	if sig.Results().Len() == 1 {
@@ -2036,7 +1996,6 @@
 		numberOfResultsCouldMatch = sig.Results().Len() >= len(ci.assignees)-1
 	} else {
 		numberOfResultsCouldMatch = sig.Results().Len() == len(ci.assignees)
->>>>>>> 204d844a
 	}
 
 	// If our signature doesn't return the right number of values, it's
