// Copyright 2019 The Go Authors. All rights reserved.
// Use of this source code is governed by a BSD-style
// license that can be found in the LICENSE file.

package source

import (
	"fmt"
	"os"
	"regexp"
	"time"

	"golang.org/x/tools/go/analysis"
	"golang.org/x/tools/go/analysis/passes/asmdecl"
	"golang.org/x/tools/go/analysis/passes/assign"
	"golang.org/x/tools/go/analysis/passes/atomic"
	"golang.org/x/tools/go/analysis/passes/atomicalign"
	"golang.org/x/tools/go/analysis/passes/bools"
	"golang.org/x/tools/go/analysis/passes/buildtag"
	"golang.org/x/tools/go/analysis/passes/cgocall"
	"golang.org/x/tools/go/analysis/passes/composite"
	"golang.org/x/tools/go/analysis/passes/copylock"
	"golang.org/x/tools/go/analysis/passes/deepequalerrors"
	"golang.org/x/tools/go/analysis/passes/errorsas"
	"golang.org/x/tools/go/analysis/passes/httpresponse"
	"golang.org/x/tools/go/analysis/passes/loopclosure"
	"golang.org/x/tools/go/analysis/passes/lostcancel"
	"golang.org/x/tools/go/analysis/passes/nilfunc"
	"golang.org/x/tools/go/analysis/passes/printf"
	"golang.org/x/tools/go/analysis/passes/shift"
	"golang.org/x/tools/go/analysis/passes/sortslice"
	"golang.org/x/tools/go/analysis/passes/stdmethods"
	"golang.org/x/tools/go/analysis/passes/structtag"
	"golang.org/x/tools/go/analysis/passes/testinggoroutine"
	"golang.org/x/tools/go/analysis/passes/tests"
	"golang.org/x/tools/go/analysis/passes/unmarshal"
	"golang.org/x/tools/go/analysis/passes/unreachable"
	"golang.org/x/tools/go/analysis/passes/unsafeptr"
	"golang.org/x/tools/go/analysis/passes/unusedresult"
	"golang.org/x/tools/internal/lsp/diff"
	"golang.org/x/tools/internal/lsp/diff/myers"
	"golang.org/x/tools/internal/lsp/protocol"
	"golang.org/x/tools/internal/telemetry/tag"
	errors "golang.org/x/xerrors"
)

func DefaultOptions() Options {
	return Options{
		ClientOptions: ClientOptions{
			InsertTextFormat:              protocol.PlainTextTextFormat,
			PreferredContentFormat:        protocol.Markdown,
			ConfigurationSupported:        true,
			DynamicConfigurationSupported: true,
			DynamicWatchedFilesSupported:  true,
			LineFoldingOnly:               false,
		},
		ServerOptions: ServerOptions{
			SupportedCodeActions: map[FileKind]map[protocol.CodeActionKind]bool{
				Go: {
					protocol.SourceOrganizeImports: true,
					protocol.QuickFix:              true,
				},
				Mod: {
					protocol.SourceOrganizeImports: true,
				},
				Sum: {},
			},
			SupportedCommands: []string{
				"tidy",               // for go.mod files
				"upgrade.dependency", // for go.mod dependency upgrades
			},
		},
		UserOptions: UserOptions{
			Env:                     os.Environ(),
			HoverKind:               FullDocumentation,
			LinkTarget:              "pkg.go.dev",
			Matcher:                 Fuzzy,
			DeepCompletion:          true,
			UnimportedCompletion:    true,
			CompletionDocumentation: true,
		},
		DebuggingOptions: DebuggingOptions{
			CompletionBudget: 100 * time.Millisecond,
		},
		ExperimentalOptions: ExperimentalOptions{
			TempModfile: true,
		},
		Hooks: Hooks{
			ComputeEdits: myers.ComputeEdits,
			URLRegexp:    regexp.MustCompile(`(http|ftp|https)://([\w_-]+(?:(?:\.[\w_-]+)+))([\w.,@?^=%&:/~+#-]*[\w@?^=%&/~+#-])?`),
			Analyzers:    defaultAnalyzers(),
			GoDiff:       true,
		},
	}
}

type Options struct {
	ClientOptions
	ServerOptions
	UserOptions
	DebuggingOptions
	ExperimentalOptions
	Hooks
}

type ClientOptions struct {
	InsertTextFormat              protocol.InsertTextFormat
	ConfigurationSupported        bool
	DynamicConfigurationSupported bool
	DynamicWatchedFilesSupported  bool
	PreferredContentFormat        protocol.MarkupKind
	LineFoldingOnly               bool
}

type ServerOptions struct {
	SupportedCodeActions map[FileKind]map[protocol.CodeActionKind]bool
	SupportedCommands    []string
}

type UserOptions struct {
	// Env is the current set of environment overrides on this view.
	Env []string

	// BuildFlags is used to adjust the build flags applied to the view.
	BuildFlags []string

	// HoverKind specifies the format of the content for hover requests.
	HoverKind HoverKind

	// DisabledAnalyses specify analyses that the user would like to disable.
	DisabledAnalyses map[string]struct{}

	// StaticCheck enables additional analyses from staticcheck.io.
	StaticCheck bool

	// LinkTarget is the website used for documentation.
	LinkTarget string

	// LocalPrefix is used to specify goimports's -local behavior.
	LocalPrefix string

	// Matcher specifies the type of matcher to use for completion requests.
	Matcher Matcher

	// DeepCompletion allows completion to perform nested searches through
	// possible candidates.
	DeepCompletion bool

	// UnimportedCompletion enables completion for unimported packages.
	UnimportedCompletion bool

	// CompletionDocumentation returns additional documentation with completion
	// requests.
	CompletionDocumentation bool

	// Placeholders adds placeholders to parameters and structs in completion
	// results.
	Placeholders bool
}

type completionOptions struct {
	deepCompletion    bool
	unimported        bool
	documentation     bool
	fullDocumentation bool
	placeholders      bool
	literal           bool
	matcher           Matcher
	budget            time.Duration
}

type Hooks struct {
	GoDiff       bool
	ComputeEdits diff.ComputeEdits
	URLRegexp    *regexp.Regexp
	Analyzers    map[string]*analysis.Analyzer
}

type ExperimentalOptions struct {
	// WARNING: This configuration will be changed in the future.
	// It only exists while this feature is under development.
	// Disable use of the -modfile flag in Go 1.14.
	TempModfile bool
}

type DebuggingOptions struct {
	VerboseOutput bool

	// CompletionBudget is the soft latency goal for completion requests. Most
	// requests finish in a couple milliseconds, but in some cases deep
	// completions can take much longer. As we use up our budget we
	// dynamically reduce the search scope to ensure we return timely
	// results. Zero means unlimited.
	CompletionBudget time.Duration
}

type Matcher int

const (
	Fuzzy = Matcher(iota)
	CaseInsensitive
	CaseSensitive
)

type HoverKind int

const (
	SingleLine = HoverKind(iota)
	NoDocumentation
	SynopsisDocumentation
	FullDocumentation

	// Structured is an experimental setting that returns a structured hover format.
	// This format separates the signature from the documentation, so that the client
	// can do more manipulation of these fields.
	//
	// This should only be used by clients that support this behavior.
	Structured
)

type OptionResults []OptionResult

type OptionResult struct {
	Name  string
	Value interface{}
	Error error

	State       OptionState
	Replacement string
}

type OptionState int

const (
	OptionHandled = OptionState(iota)
	OptionDeprecated
	OptionUnexpected
)

type LinkTarget string

func SetOptions(options *Options, opts interface{}) OptionResults {
	var results OptionResults
	switch opts := opts.(type) {
	case nil:
	case map[string]interface{}:
		for name, value := range opts {
			results = append(results, options.set(name, value))
		}
	default:
		results = append(results, OptionResult{
			Value: opts,
			Error: errors.Errorf("Invalid options type %T", opts),
		})
	}
	return results
}

func (o *Options) ForClientCapabilities(caps protocol.ClientCapabilities) {
	// Check if the client supports snippets in completion items.
	if c := caps.TextDocument.Completion; c.CompletionItem.SnippetSupport {
		o.InsertTextFormat = protocol.SnippetTextFormat
	}
	// Check if the client supports configuration messages.
	o.ConfigurationSupported = caps.Workspace.Configuration
	o.DynamicConfigurationSupported = caps.Workspace.DidChangeConfiguration.DynamicRegistration
	o.DynamicWatchedFilesSupported = caps.Workspace.DidChangeWatchedFiles.DynamicRegistration

	// Check which types of content format are supported by this client.
	if hover := caps.TextDocument.Hover; len(hover.ContentFormat) > 0 {
		o.PreferredContentFormat = hover.ContentFormat[0]
	}
	// Check if the client supports only line folding.
	fr := caps.TextDocument.FoldingRange
	o.LineFoldingOnly = fr.LineFoldingOnly
}

func (o *Options) set(name string, value interface{}) OptionResult {
	result := OptionResult{Name: name, Value: value}
	switch name {
	case "env":
		menv, ok := value.(map[string]interface{})
		if !ok {
			result.errorf("invalid config gopls.env type %T", value)
			break
		}
		for k, v := range menv {
			o.Env = append(o.Env, fmt.Sprintf("%s=%s", k, v))
		}

	case "buildFlags":
		iflags, ok := value.([]interface{})
		if !ok {
			result.errorf("invalid config gopls.buildFlags type %T", value)
			break
		}
		flags := make([]string, 0, len(iflags))
		for _, flag := range iflags {
			flags = append(flags, fmt.Sprintf("%s", flag))
		}
		o.BuildFlags = flags

	case "completionDocumentation":
		result.setBool(&o.CompletionDocumentation)
	case "usePlaceholders":
		result.setBool(&o.Placeholders)
	case "deepCompletion":
		result.setBool(&o.DeepCompletion)
	case "completeUnimported":
		result.setBool(&o.UnimportedCompletion)
	case "completionBudget":
		if v, ok := result.asString(); ok {
			d, err := time.ParseDuration(v)
			if err != nil {
				result.errorf("failed to parse duration %q: %v", v, err)
				break
			}
			o.CompletionBudget = d
		}

	case "matcher":
		matcher, ok := result.asString()
		if !ok {
			break
		}
		switch matcher {
		case "fuzzy":
			o.Matcher = Fuzzy
		case "caseSensitive":
			o.Matcher = CaseSensitive
		default:
			o.Matcher = CaseInsensitive
		}

	case "hoverKind":
		hoverKind, ok := result.asString()
		if !ok {
			break
		}
		switch hoverKind {
		case "NoDocumentation":
			o.HoverKind = NoDocumentation
		case "SingleLine":
			o.HoverKind = SingleLine
		case "SynopsisDocumentation":
			o.HoverKind = SynopsisDocumentation
		case "FullDocumentation":
			o.HoverKind = FullDocumentation
		case "Structured":
			o.HoverKind = Structured
		default:
			result.errorf("Unsupported hover kind", tag.Of("HoverKind", hoverKind))
		}

	case "linkTarget":
		linkTarget, ok := value.(string)
		if !ok {
			result.errorf("invalid type %T for string option %q", value, name)
			break
		}
		o.LinkTarget = linkTarget

	case "experimentalDisabledAnalyses":
		disabledAnalyses, ok := value.([]interface{})
		if !ok {
			result.errorf("Invalid type %T for []string option %q", value, name)
			break
		}
		o.DisabledAnalyses = make(map[string]struct{})
		for _, a := range disabledAnalyses {
			o.DisabledAnalyses[fmt.Sprint(a)] = struct{}{}
		}

	case "staticcheck":
		result.setBool(&o.StaticCheck)

	case "local":
		localPrefix, ok := value.(string)
		if !ok {
			result.errorf("invalid type %T for string option %q", value, name)
			break
		}
		o.LocalPrefix = localPrefix

	case "verboseOutput":
		result.setBool(&o.VerboseOutput)

	case "tempModfile":
		result.setBool(&o.TempModfile)

	// Deprecated settings.
	case "wantSuggestedFixes":
		result.State = OptionDeprecated

	case "disableDeepCompletion":
		result.State = OptionDeprecated
		result.Replacement = "deepCompletion"

	case "disableFuzzyMatching":
		result.State = OptionDeprecated
		result.Replacement = "fuzzyMatching"

	case "wantCompletionDocumentation":
		result.State = OptionDeprecated
		result.Replacement = "completionDocumentation"

	case "wantUnimportedCompletions":
		result.State = OptionDeprecated
		result.Replacement = "completeUnimported"

	case "fuzzyMatching":
		result.State = OptionDeprecated
		result.Replacement = "matcher"

	case "caseSensitiveCompletion":
		result.State = OptionDeprecated
		result.Replacement = "matcher"

	case "noIncrementalSync":
		result.State = OptionDeprecated

	case "watchFileChanges":
		result.State = OptionDeprecated

	case "go-diff":
		result.State = OptionDeprecated

	default:
		result.State = OptionUnexpected
	}
	return result
}

func (r *OptionResult) errorf(msg string, values ...interface{}) {
	r.Error = errors.Errorf(msg, values...)
}

func (r *OptionResult) asBool() (bool, bool) {
	b, ok := r.Value.(bool)
	if !ok {
		r.errorf("Invalid type %T for bool option %q", r.Value, r.Name)
		return false, false
	}
	return b, true
}

func (r *OptionResult) asString() (string, bool) {
	b, ok := r.Value.(string)
	if !ok {
		r.errorf("Invalid type %T for string option %q", r.Value, r.Name)
		return "", false
	}
	return b, true
}

func (r *OptionResult) setBool(b *bool) {
	if v, ok := r.asBool(); ok {
		*b = v
	}
}

<<<<<<< HEAD
var defaultAnalyzers = map[string]*analysis.Analyzer{
	// The traditional vet suite:
	asmdecl.Analyzer.Name:      asmdecl.Analyzer,
	assign.Analyzer.Name:       assign.Analyzer,
	atomic.Analyzer.Name:       atomic.Analyzer,
	atomicalign.Analyzer.Name:  atomicalign.Analyzer,
	bools.Analyzer.Name:        bools.Analyzer,
	buildtag.Analyzer.Name:     buildtag.Analyzer,
	cgocall.Analyzer.Name:      cgocall.Analyzer,
	composite.Analyzer.Name:    composite.Analyzer,
	copylock.Analyzer.Name:     copylock.Analyzer,
	errorsas.Analyzer.Name:     errorsas.Analyzer,
	httpresponse.Analyzer.Name: httpresponse.Analyzer,
	loopclosure.Analyzer.Name:  loopclosure.Analyzer,
	lostcancel.Analyzer.Name:   lostcancel.Analyzer,
	nilfunc.Analyzer.Name:      nilfunc.Analyzer,
	printf.Analyzer.Name:       printf.Analyzer,
	shift.Analyzer.Name:        shift.Analyzer,
	stdmethods.Analyzer.Name:   stdmethods.Analyzer,
	structtag.Analyzer.Name:    structtag.Analyzer,
	tests.Analyzer.Name:        tests.Analyzer,
	unmarshal.Analyzer.Name:    unmarshal.Analyzer,
	unreachable.Analyzer.Name:  unreachable.Analyzer,
	unsafeptr.Analyzer.Name:    unsafeptr.Analyzer,
	unusedresult.Analyzer.Name: unusedresult.Analyzer,

	// Non-vet analyzers
	deepequalerrors.Analyzer.Name:  deepequalerrors.Analyzer,
	sortslice.Analyzer.Name:        sortslice.Analyzer,
	testinggoroutine.Analyzer.Name: testinggoroutine.Analyzer,
=======
func defaultAnalyzers() map[string]*analysis.Analyzer {
	return map[string]*analysis.Analyzer{
		// The traditional vet suite:
		asmdecl.Analyzer.Name:      asmdecl.Analyzer,
		assign.Analyzer.Name:       assign.Analyzer,
		atomic.Analyzer.Name:       atomic.Analyzer,
		atomicalign.Analyzer.Name:  atomicalign.Analyzer,
		bools.Analyzer.Name:        bools.Analyzer,
		buildtag.Analyzer.Name:     buildtag.Analyzer,
		cgocall.Analyzer.Name:      cgocall.Analyzer,
		composite.Analyzer.Name:    composite.Analyzer,
		copylock.Analyzer.Name:     copylock.Analyzer,
		errorsas.Analyzer.Name:     errorsas.Analyzer,
		httpresponse.Analyzer.Name: httpresponse.Analyzer,
		loopclosure.Analyzer.Name:  loopclosure.Analyzer,
		lostcancel.Analyzer.Name:   lostcancel.Analyzer,
		nilfunc.Analyzer.Name:      nilfunc.Analyzer,
		printf.Analyzer.Name:       printf.Analyzer,
		shift.Analyzer.Name:        shift.Analyzer,
		stdmethods.Analyzer.Name:   stdmethods.Analyzer,
		structtag.Analyzer.Name:    structtag.Analyzer,
		tests.Analyzer.Name:        tests.Analyzer,
		unmarshal.Analyzer.Name:    unmarshal.Analyzer,
		unreachable.Analyzer.Name:  unreachable.Analyzer,
		unsafeptr.Analyzer.Name:    unsafeptr.Analyzer,
		unusedresult.Analyzer.Name: unusedresult.Analyzer,

		// Non-vet analyzers
		deepequalerrors.Analyzer.Name:  deepequalerrors.Analyzer,
		sortslice.Analyzer.Name:        sortslice.Analyzer,
		testinggoroutine.Analyzer.Name: testinggoroutine.Analyzer,
	}
>>>>>>> 204d844a
}<|MERGE_RESOLUTION|>--- conflicted
+++ resolved
@@ -459,38 +459,6 @@
 	}
 }
 
-<<<<<<< HEAD
-var defaultAnalyzers = map[string]*analysis.Analyzer{
-	// The traditional vet suite:
-	asmdecl.Analyzer.Name:      asmdecl.Analyzer,
-	assign.Analyzer.Name:       assign.Analyzer,
-	atomic.Analyzer.Name:       atomic.Analyzer,
-	atomicalign.Analyzer.Name:  atomicalign.Analyzer,
-	bools.Analyzer.Name:        bools.Analyzer,
-	buildtag.Analyzer.Name:     buildtag.Analyzer,
-	cgocall.Analyzer.Name:      cgocall.Analyzer,
-	composite.Analyzer.Name:    composite.Analyzer,
-	copylock.Analyzer.Name:     copylock.Analyzer,
-	errorsas.Analyzer.Name:     errorsas.Analyzer,
-	httpresponse.Analyzer.Name: httpresponse.Analyzer,
-	loopclosure.Analyzer.Name:  loopclosure.Analyzer,
-	lostcancel.Analyzer.Name:   lostcancel.Analyzer,
-	nilfunc.Analyzer.Name:      nilfunc.Analyzer,
-	printf.Analyzer.Name:       printf.Analyzer,
-	shift.Analyzer.Name:        shift.Analyzer,
-	stdmethods.Analyzer.Name:   stdmethods.Analyzer,
-	structtag.Analyzer.Name:    structtag.Analyzer,
-	tests.Analyzer.Name:        tests.Analyzer,
-	unmarshal.Analyzer.Name:    unmarshal.Analyzer,
-	unreachable.Analyzer.Name:  unreachable.Analyzer,
-	unsafeptr.Analyzer.Name:    unsafeptr.Analyzer,
-	unusedresult.Analyzer.Name: unusedresult.Analyzer,
-
-	// Non-vet analyzers
-	deepequalerrors.Analyzer.Name:  deepequalerrors.Analyzer,
-	sortslice.Analyzer.Name:        sortslice.Analyzer,
-	testinggoroutine.Analyzer.Name: testinggoroutine.Analyzer,
-=======
 func defaultAnalyzers() map[string]*analysis.Analyzer {
 	return map[string]*analysis.Analyzer{
 		// The traditional vet suite:
@@ -523,5 +491,4 @@
 		sortslice.Analyzer.Name:        sortslice.Analyzer,
 		testinggoroutine.Analyzer.Name: testinggoroutine.Analyzer,
 	}
->>>>>>> 204d844a
 }